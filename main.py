#!/usr/bin/env python3
# toot downloader version two!!
# This Source Code Form is subject to the terms of the Mozilla Public
# License, v. 2.0. If a copy of the MPL was not distributed with this
# file, You can obtain one at http://mozilla.org/MPL/2.0/.

from mastodon import Mastodon
from os import path
from bs4 import BeautifulSoup
import os, sqlite3, signal, sys, json, re, shutil
import requests
import functions

scopes = ["read:statuses", "read:accounts", "read:follows", "write:statuses", "read:notifications"]
try:
	cfg = json.load(open('config.json', 'r'))
except:
	shutil.copy2("config.sample.json", "config.json")
	cfg = json.load(open('config.json', 'r'))

#config.json *MUST* contain the instance URL, the instance blacklist (for dead/broken instances), and the CW text. if they're not provided, we'll fall back to defaults.
if 'site' not in cfg:
	cfg['website'] = "https://botsin.space"
if 'cw' not in cfg:
	cfg['cw'] = None
if 'instance_blacklist' not in cfg:
	cfg["instance_blacklist"] = [
		"bofa.lol",
		"witches.town"
	]

#if the user is using a (very!) old version that still uses the .secret files, migrate to the new method
if os.path.exists("clientcred.secret"):
	print("Upgrading to new storage method")
	cc = open("clientcred.secret").read().split("\n")
	cfg['client'] = {
			"id": cc[0],
			"secret": cc[1]
	}
	cfg['secret'] = open("usercred.secret").read().rstrip("\n")
	os.remove("clientcred.secret")
	os.remove("usercred.secret")
		

if "client" not in cfg:
	print("No application info -- registering application with {}".format(cfg['site']))
	client_id, client_secret = Mastodon.create_app("mstdn-ebooks",
		api_base_url=cfg['site'],
		scopes=scopes,
		website="https://github.com/Lynnesbian/mstdn-ebooks")

	cfg['client'] = {
		"id": client_id,
		"secret": client_secret
	}

if "secret" not in cfg:
	print("No user credentials -- logging in to {}".format(cfg['site']))
	client = Mastodon(client_id = cfg['client']['id'],
		client_secret = cfg['client']['secret'],
		api_base_url=cfg['site'])

	print("Open this URL and authenticate to give mstdn-ebooks access to your bot's account: {}".format(client.auth_request_url(scopes=scopes)))
	cfg['secret'] = client.log_in(code=input("Secret: "), scopes=scopes)

json.dump(cfg, open("config.json", "w+"))

def extract_toot(toot):
	toot = functions.extract_toot(toot)
	toot = toot.replace("@", "@\u200B") #put a zws between @ and username to avoid mentioning
	return(toot)

client = Mastodon(
	client_id=cfg['client']['id'],
	client_secret = cfg['client']['secret'], 
	access_token=cfg['secret'], 
	api_base_url=cfg['site'])

me = client.account_verify_credentials()
following = client.account_following(me.id)

db = sqlite3.connect("toots.db")
db.text_factory=str
c = db.cursor()
c.execute("CREATE TABLE IF NOT EXISTS `toots` (id INT NOT NULL UNIQUE PRIMARY KEY, userid INT NOT NULL, uri VARCHAR NOT NULL, content VARCHAR NOT NULL) WITHOUT ROWID")
db.commit()

def handleCtrlC(signal, frame):
	print("\nPREMATURE EVACUATION - Saving chunks")
	db.commit()
	sys.exit(1)

signal.signal(signal.SIGINT, handleCtrlC)

patterns = {
	"handle": re.compile(r"^.*@(.+)"),
	"url": re.compile(r"https?:\/\/(.*)"),
	"uri": re.compile(r'template="([^"]+)"'),
	"pid": re.compile(r"[^\/]+$"),
}

for f in following:
	last_toot = c.execute("SELECT id FROM `toots` WHERE userid LIKE ? ORDER BY id DESC LIMIT 1", (f.id,)).fetchone()
	if last_toot != None:
		last_toot = last_toot[0]
	else:
		last_toot = 0
	print("Harvesting toots for user @{}, starting from {}".format(f.acct, last_toot))

	#find the user's activitypub outbox
	print("WebFingering... (do not laugh at this. WebFinger is a federated protocol. https://wikipedia.org/wiki/WebFinger)")
	instance = patterns["handle"].search(f.acct)
	if instance == None:
		instance = patterns["url"].search(cfg['site']).group(1)
	else:
		instance = instance.group(1)

	if instance in cfg['instance_blacklist']:
		print("skipping blacklisted instance: {}".format(instance))
		continue

	try:
		r = requests.get("https://{}/.well-known/host-meta".format(instance), timeout=10)
		uri = patterns["uri"].search(r.text).group(1)
		uri = uri.format(uri = "{}@{}".format(f.username, instance))
		r = requests.get(uri, headers={"Accept": "application/json"}, timeout=10)
		j = r.json()
		for link in j['links']:
			if link['rel'] == 'self':
				#this is a link formatted like "https://instan.ce/users/username", which is what we need
				uri = link['href']
		uri = "{}/outbox?page=true".format(uri)
		r = requests.get(uri, timeout=10)
		j = r.json()
	except Exception:
		print("oopsy woopsy!! we made a fucky wucky!!!\n(we're probably rate limited, please hang up and try again)")
		sys.exit(1)

	pleroma = False
	if 'first' in j and type(j['first']) != str:
		print("Pleroma instance detected")
		pleroma = True
		j = j['first']
	else:
		print("Mastodon/Misskey instance detected")
		uri = "{}&min_id={}".format(uri, last_toot)
		r = requests.get(uri)
		j = r.json()

	print("Downloading and saving toots", end='', flush=True)
	done = False
	try:
		while not done and len(j['orderedItems']) > 0:
			for oi in j['orderedItems']:
				if oi['type'] != "Create":
					continue #this isn't a toot/post/status/whatever, it's a boost or a follow or some other activitypub thing. ignore
				
				# its a toost baby
				content = oi['object']['content']
<<<<<<< HEAD
				if oi['object']['summary'] != None and oi['object']['summary'] != "":
					#don't download CW'd toots
=======
				if oi['object']['summary'] != None:
					#don't download CW'd toots. if you want your bot to download and learn from CW'd toots, replace "continue" with "pass". (todo: add a config.json option for this)
>>>>>>> 0e01d5d8
					continue
				toot = extract_toot(content)
				# print(toot)
				try:
					if pleroma:
						if c.execute("SELECT COUNT(*) FROM toots WHERE uri LIKE ?", (oi['object']['id'],)).fetchone()[0] > 0:
							#we've caught up to the notices we've already downloaded, so we can stop now
							#you might be wondering, "lynne, what if the instance ratelimits you after 40 posts, and they've made 60 since main.py was last run? wouldn't the bot miss 20 posts and never be able to see them?" to which i reply, "it's called mstdn-ebooks not fediverse-ebooks. pleroma support is an afterthought"
							done = True
							break
					pid = patterns["pid"].search(oi['object']['id']).group(0)
					c.execute("REPLACE INTO toots (id, userid, uri, content) VALUES (?, ?, ?, ?)", (
						pid,
						f.id,
						oi['object']['id'],
						toot
						)
					)
					pass
				except:
					pass #ignore any toots that don't successfully go into the DB
			if not pleroma:
				r = requests.get(j['prev'], timeout=15)
			else:
				r = requests.get(j['next'], timeout=15)
			j = r.json()
			print('.', end='', flush=True)
		print(" Done!")
		db.commit()
	except:
		print("Encountered an error! Saving toots to database and moving to next followed account.")
		db.commit()

print("Done!")

db.commit()
db.execute("VACUUM") #compact db
db.commit()
db.close()<|MERGE_RESOLUTION|>--- conflicted
+++ resolved
@@ -157,13 +157,8 @@
 				
 				# its a toost baby
 				content = oi['object']['content']
-<<<<<<< HEAD
 				if oi['object']['summary'] != None and oi['object']['summary'] != "":
-					#don't download CW'd toots
-=======
-				if oi['object']['summary'] != None:
 					#don't download CW'd toots. if you want your bot to download and learn from CW'd toots, replace "continue" with "pass". (todo: add a config.json option for this)
->>>>>>> 0e01d5d8
 					continue
 				toot = extract_toot(content)
 				# print(toot)
